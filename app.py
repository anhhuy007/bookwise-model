from fastapi import FastAPI, HTTPException, Depends
from fastapi.middleware.cors import CORSMiddleware
from pydantic import BaseModel, Field
import pandas as pd
<<<<<<< HEAD
import numpy as np
from typing import List, Any
from book_recommender_v2 import BookRecommender, WeightedRatingModel, GradientDescentExpModel, FavouriteDataset
=======
from typing import List, Any, Optional
from book_recommender import BookRecommender
>>>>>>> 79f1b0fd
from fetch_data import get_books_data, get_user_info_data, get_favourite_books_data
from semantic_search import BookSemanticSearch  # Import the model class

# --- Configuration and Model Loading ---
app = FastAPI()

# --- CORS Middleware ---
origins = [
    "http://localhost:3000",  # Add your frontend's origin(s)
    # Add other origins if needed
]

app.add_middleware(
    CORSMiddleware,
    allow_origins=origins,
    allow_credentials=True,
    allow_methods=["*"],  # You can restrict methods if needed e.g., ["GET", "POST"]
    allow_headers=["*"],  # You can restrict headers if needed
)
# --- End of CORS Setup ----

# Precomputed data files
RATING_N_PATH = "preprocessed_data/rating_N.pkl"
RATING_DATASET_PATH = "preprocessed_data/rating_dataset.pkl"
RATING_COUNT_THRESHOLD_PATH = "preprocessed_data/rating_count_threshold.pkl"
RATING_AVG_MEAN_PATH = "preprocessed_data/rating_avg_mean.pkl"

<<<<<<< HEAD
CONTENT_N_PATH = "preprocessed_data/content_N.pkl"
CONTENT_INPUTS_PATH = "preprocessed_data/content_inputs.pkl"
CONTENT_IDS_PATH = "preprocessed_data/content_ids.pkl"
CONTENT_LABELS_PATH = "preprocessed_data/content_labels.pkl"
CONTENT_W_PATH = "preprocessed_data/content_W.pkl"

USER_N_PATH = "preprocessed_data/user_N.pkl"
USER_INPUTS_PATH = "preprocessed_data/user_inputs.pkl"
USER_IDS_PATH = "preprocessed_data/user_ids.pkl"
USER_LABELS_PATH = "preprocessed_data/user_labels.pkl"
USER_W_PATH = "preprocessed_data/user_W.pkl"

FAVOURITE_DATASET_PATH = "preprocessed_data/favourite_dataset.pkl"

=======
>>>>>>> 79f1b0fd
try:
    rating_model = WeightedRatingModel()
    rating_model.load_model(RATING_N_PATH, RATING_DATASET_PATH, RATING_COUNT_THRESHOLD_PATH, RATING_AVG_MEAN_PATH)

    content_model = GradientDescentExpModel()
    content_model.load_model(CONTENT_N_PATH, CONTENT_INPUTS_PATH, CONTENT_IDS_PATH, CONTENT_LABELS_PATH, CONTENT_W_PATH)

    user_model = GradientDescentExpModel()
    user_model.load_model(USER_N_PATH, USER_INPUTS_PATH, USER_IDS_PATH, USER_LABELS_PATH, USER_W_PATH)

    favourite_dataset = FavouriteDataset()
    favourite_dataset.load_dataset(FAVOURITE_DATASET_PATH)

    # Initilize BookRecommender object
    recommender = BookRecommender(rating_model, content_model, user_model, favourite_dataset)

except Exception as e:
    print(f"Error loading precomputed data or Sentence Transformer: {e}")
    raise Exception("Error loading precomputed data or Sentence Transformer")

# Load data from database
try:
    # Fetch data from database
    books_data = get_books_data()
    user_info_data = get_user_info_data()
    favourite_books_data = get_favourite_books_data()

    print(
        f"Fetch {len(books_data)} books, {len(user_info_data)} users, and {len(favourite_books_data)} favourite books"
    )

    # Convert to DataFrames
    content_df = pd.DataFrame(
        books_data,
        columns=[
            "id",
            "isbn13",
            "title",
            "authors",
            "published_date",
            "page_count",
            "category",
            "language",
            "avg_rating",
            "rating_count",
            "img_url",
            "preview_url",
            "description",
        ]
    )

    user_df = pd.DataFrame(
        user_info_data,
        columns=[
            "id",
            "gender",
            "dob",
            "university",
            "faculty",
            "age",
            "language",
            "factor",
            "goal",
        ]
    )

    favorite_books_df = pd.DataFrame(
        favourite_books_data,
        columns=[
            "user_id",
            "book_id",
            "added_at"
        ]
    )
except Exception as e:
    print(f"Error loading data from database: {e}")
    raise Exception("Failed to load required data from database")


# --- Pydantic Models ---
class ResponseFormat(BaseModel):
    status: str
    message: str
    books: List[Any]

class RecommendRequest(BaseModel):
    book_id: int

class User_RecommendRequest(BaseModel):
    user_id: int

class Recommendation(BaseModel):
    id: int
    title: str
    authors: str
    category: str
    best_value: float

def format_recommedation(books: list[int], best_values: np.ndarray=None) -> list[Recommendation]:
    n_books = len(books)
    if best_values is None:
        best_values = np.array([-1 for _ in range(n_books)])

    recommendations = []
    for i in range(n_books):
        # Check if book exists in dataframe
        book_matches = content_df[content_df["id"].astype(int) == int(books[i])]
        if book_matches.empty:
            print(f"Warning: Book ID {books[i]} not found in database")
            continue
        try:
            book_details = book_matches.iloc[0]
            recommendations.append(
                Recommendation(
                    id=books[i],
                    title=book_details["title"],
                    authors=book_details["authors"],
                    category=book_details["category"],
                    best_value=best_values[i]
                )
            )
        except IndexError as e:
            print(f"Error accessing book details for ID {books[i]}: {str(e)}")
            continue
    if not recommendations:
        raise ValueError("No valid recommendations found for the given book ID")
    return recommendations

class BookSearchResponse(BaseModel):
    id: int
    title: str
    authors: str
    category: str
    rating: float
    similarity_score: str
    preview_url: Optional[str] = None
    img_url: str


class SearchQuery(BaseModel):
    query: str = Field(..., description="The search query")
    top_k: int = Field(5, description="Number of top similar books to return")


# --- API Endpoints ---
@app.get("/popular_books", response_model=ResponseFormat)
def get_popular_books():
    """
    Endpoint to get the most popular books.
    """
    try:
        books, best_values = recommender.get_popular_books()
        print("Recommended books:", books)
        print("Best values:", best_values)
        return ResponseFormat(
            status="success",
            message="Popular books retrieved successfully",
            books=format_recommedation(books, best_values)
        )
    except ValueError as e:
        raise HTTPException(
            status_code=404,
            detail=ResponseFormat(
                status="error", message=str(e), books=[]
            ).dict(),  # Convert to dictionary for HTTPException
        )
    except Exception as e:
        raise HTTPException(
            status_code=500,
            detail=ResponseFormat(
                status="error", message=str(e), books=[]
            ).dict(),  # Convert to dictionary for HTTPException
        )

@app.post("/recommend/content-based", response_model=ResponseFormat)
def content_based_recommendations(req: RecommendRequest):
    """
    Endpoint to get book recommendations based on content-based filtering.
    """
<<<<<<< HEAD
    # Check if book exists in dataframe
    book_matches = content_df[content_df["id"].astype(int) == int(req.book_id)]
    if book_matches.empty:
        return ResponseFormat(
            status="fail",
            message=f"Warning: Book ID {req.book_id} not found in database",
            books=[]
        )
    book_details = book_matches.iloc[0]
    title=book_details["title"],
    category=book_details["category"]
=======
    try:
        similar_books = recommender.find_similar_books(req.book_id, req.n)

        recommendations = []
        for book_id in similar_books:
            # Check if book exists in dataframe
            book_matches = content_df[content_df["id"].astype(str) == str(book_id)]
            if book_matches.empty:
                print(f"Warning: Book ID {book_id} not found in database")
                continue

            try:
                book_details = book_matches.iloc[0]
                recommendations.append(
                    Recommendation(
                        id=book_id,
                        title=book_details["title"],
                        authors=book_details["authors"],
                        category=book_details["category"],
                        best_value=0.9,
                    )
                )
            except IndexError as e:
                print(f"Error accessing book details for ID {book_id}: {str(e)}")
                continue

        if not recommendations:
            raise ValueError("No valid recommendations found for the given book ID")
>>>>>>> 79f1b0fd

    try:
        books, best_values = recommender.find_similar_books(int(req.book_id))
        print("Recommended books:", books)
        print("Best values:", best_values)
        return ResponseFormat(
            status="success",
            message=f"Recommendations retrieved successfully for:\nBook ID: {req.book_id}\nTitle: {title}\nCategory: {category}",
            books=format_recommedation(books, best_values)
        )
    except ValueError as e:
        raise HTTPException(
            status_code=404,
            detail=ResponseFormat(
                status="error", message=str(e), books=[]
            ).dict(),  # Convert to dictionary for HTTPException
        )
    except Exception as e:
        raise HTTPException(
            status_code=500,
            detail=ResponseFormat(
                status="error", message=str(e), books=[]
            ).dict(),  # Convert to dictionary for HTTPException
        )

@app.post("/recommend/colabborative", response_model=ResponseFormat)
def collaborative_recommendations(req: User_RecommendRequest):
    """
    Endpoint to get collaborative book recommendations based on user's reading preferences.
    """
    # Check if book exists in dataframe
    user_matches = user_df[user_df["id"].astype(int) == int(req.user_id)]
    if user_matches.empty:
        return ResponseFormat(
            status="fail",
            message=f"Warning: User ID {req.user_id} not found in database",
            books=[]
        )
    user_details = user_matches.iloc[0]
    goal=user_details["goal"]

    try:
        books, best_values = recommender.get_collaborative_recommendations(int(req.user_id))
        print("Recommended books:", books)
        print("Best values:", best_values)
        return ResponseFormat(
            status="success",
            message=f"Collaborative recommendations retrieved successfully for:\nUser ID: {req.user_id}\nGoal: {goal}",
            books=format_recommedation(books, best_values)
        )
    except ValueError as e:
        raise HTTPException(
            status_code=404,
            detail=ResponseFormat(
                status="error", message=str(e), books=[]
            ).dict(),  # Convert to dictionary for HTTPException
        )
    except Exception as e:
        raise HTTPException(
            status_code=500,
            detail=ResponseFormat(
                status="error", message=str(e), books=[]
            ).dict(),  # Convert to dictionary for HTTPException
        )

@app.post("/recommend/personalize", response_model=ResponseFormat)
def personalized_recommendations(req: User_RecommendRequest):
    """
    Endpoint to get personalized book recommendations based on user's reading preferences.
    """
    # Check if book exists in dataframe
    user_matches = user_df[user_df["id"].astype(int) == int(req.user_id)]
    if user_matches.empty:
        return ResponseFormat(
            status="fail",
            message=f"Warning: User ID {req.user_id} not found in database",
            books=[]
        )
    user_details = user_matches.iloc[0]
    goal=user_details["goal"]

    try:
        books, best_values = recommender.get_personalized_recommendations(int(req.user_id))
        print("Recommended books:", books)
        print("Best values:", best_values)
        return ResponseFormat(
            status="success",
            message=f"Personalized recommendations retrieved successfully for:\nUser ID: {req.user_id}\nGoal: {goal}",
            books=format_recommedation(books, best_values)
        )
    except ValueError as e:
        raise HTTPException(
            status_code=404,
            detail=ResponseFormat(
                status="error", message=str(e), books=[]
            ).dict(),  # Convert to dictionary for HTTPException
        )
    except Exception as e:
        raise HTTPException(
            status_code=500,
            detail=ResponseFormat(
                status="error", message=str(e), books=[]
            ).dict(),  # Convert to dictionary for HTTPException
        )

book_search_engine = BookSemanticSearch()

@app.on_event("startup")
async def startup_event():
    """Initialize book search engine, and load embedding and FAISS model."""
    print("Starting app...")
    try:
        if not book_search_engine.load_faiss_index():
            print("Building the index...This will take a while.")
            book_search_engine.build_index()
        elif not book_search_engine.books:
            book_search_engine.fetch_books()
        book_search_engine.initialize_embedding_model()  # Ensure embedding model initialized
    except Exception as e:
        print(f"Error initializing the app: {e}")
        raise


# API dependency
def get_book_search_engine() -> BookSemanticSearch:
    return book_search_engine


# API endpoint
@app.post("/search", response_model=List[BookSearchResponse])
async def search_books_endpoint(
    search_query: SearchQuery,
    book_search: BookSemanticSearch = Depends(get_book_search_engine),
):
    try:
        results = book_search.find_similar_books(
            search_query.query, k=search_query.top_k
        )
        
        print(f"Search query: {search_query.query}")
        for idx, result in enumerate(results):
            print(f"Result {idx+1}: {result['title']} by {result['authors']} - {result['similarity_score']}")
        
        return results
    except ValueError as ve:
        raise HTTPException(status_code=400, detail=str(ve))
    except Exception as e:
        print(f"Error: {e}")
        raise HTTPException(status_code=500, detail="Internal server error")<|MERGE_RESOLUTION|>--- conflicted
+++ resolved
@@ -1,15 +1,10 @@
 from fastapi import FastAPI, HTTPException, Depends
 from fastapi.middleware.cors import CORSMiddleware
-from pydantic import BaseModel, Field
+from pydantic import BaseModel
 import pandas as pd
-<<<<<<< HEAD
 import numpy as np
 from typing import List, Any
-from book_recommender_v2 import BookRecommender, WeightedRatingModel, GradientDescentExpModel, FavouriteDataset
-=======
-from typing import List, Any, Optional
-from book_recommender import BookRecommender
->>>>>>> 79f1b0fd
+from book_recommender import BookRecommender, WeightedRatingModel, GradientDescentExpModel, FavouriteDataset
 from fetch_data import get_books_data, get_user_info_data, get_favourite_books_data
 from semantic_search import BookSemanticSearch  # Import the model class
 
@@ -37,7 +32,6 @@
 RATING_COUNT_THRESHOLD_PATH = "preprocessed_data/rating_count_threshold.pkl"
 RATING_AVG_MEAN_PATH = "preprocessed_data/rating_avg_mean.pkl"
 
-<<<<<<< HEAD
 CONTENT_N_PATH = "preprocessed_data/content_N.pkl"
 CONTENT_INPUTS_PATH = "preprocessed_data/content_inputs.pkl"
 CONTENT_IDS_PATH = "preprocessed_data/content_ids.pkl"
@@ -52,8 +46,6 @@
 
 FAVOURITE_DATASET_PATH = "preprocessed_data/favourite_dataset.pkl"
 
-=======
->>>>>>> 79f1b0fd
 try:
     rating_model = WeightedRatingModel()
     rating_model.load_model(RATING_N_PATH, RATING_DATASET_PATH, RATING_COUNT_THRESHOLD_PATH, RATING_AVG_MEAN_PATH)
@@ -182,22 +174,6 @@
         raise ValueError("No valid recommendations found for the given book ID")
     return recommendations
 
-class BookSearchResponse(BaseModel):
-    id: int
-    title: str
-    authors: str
-    category: str
-    rating: float
-    similarity_score: str
-    preview_url: Optional[str] = None
-    img_url: str
-
-
-class SearchQuery(BaseModel):
-    query: str = Field(..., description="The search query")
-    top_k: int = Field(5, description="Number of top similar books to return")
-
-
 # --- API Endpoints ---
 @app.get("/popular_books", response_model=ResponseFormat)
 def get_popular_books():
@@ -233,7 +209,6 @@
     """
     Endpoint to get book recommendations based on content-based filtering.
     """
-<<<<<<< HEAD
     # Check if book exists in dataframe
     book_matches = content_df[content_df["id"].astype(int) == int(req.book_id)]
     if book_matches.empty:
@@ -245,36 +220,6 @@
     book_details = book_matches.iloc[0]
     title=book_details["title"],
     category=book_details["category"]
-=======
-    try:
-        similar_books = recommender.find_similar_books(req.book_id, req.n)
-
-        recommendations = []
-        for book_id in similar_books:
-            # Check if book exists in dataframe
-            book_matches = content_df[content_df["id"].astype(str) == str(book_id)]
-            if book_matches.empty:
-                print(f"Warning: Book ID {book_id} not found in database")
-                continue
-
-            try:
-                book_details = book_matches.iloc[0]
-                recommendations.append(
-                    Recommendation(
-                        id=book_id,
-                        title=book_details["title"],
-                        authors=book_details["authors"],
-                        category=book_details["category"],
-                        best_value=0.9,
-                    )
-                )
-            except IndexError as e:
-                print(f"Error accessing book details for ID {book_id}: {str(e)}")
-                continue
-
-        if not recommendations:
-            raise ValueError("No valid recommendations found for the given book ID")
->>>>>>> 79f1b0fd
 
     try:
         books, best_values = recommender.find_similar_books(int(req.book_id))
